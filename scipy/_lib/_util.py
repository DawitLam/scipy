--- conflicted
+++ resolved
@@ -16,16 +16,13 @@
 )
 
 import numpy as np
-
-<<<<<<< HEAD
 from scipy._lib._array_api import array_namespace
-=======
+
 
 AxisError: Type[Exception]
 ComplexWarning: Type[Warning]
 VisibleDeprecationWarning: Type[Warning]
 
->>>>>>> 63d3d845
 if np.lib.NumpyVersion(np.__version__) >= '1.25.0':
     from numpy.exceptions import (
         AxisError, ComplexWarning, VisibleDeprecationWarning  # noqa: F401
@@ -103,20 +100,18 @@
     if (f2 is fillvalue is None) or (f2 is not None and fillvalue is not None):
         raise ValueError("Exactly one of `fillvalue` or `f2` must be given.")
 
-    # Array API does not require that arrays be iterable, apparently
-    arrays = [arrays[i, ...] for i in range(arrays.shape[0])]
-
     args = xp.broadcast_arrays(cond, *arrays)
     cond, arrays = xp.astype(args[0], bool, copy=False), args[1:]
 
-    temp1 = f(*(arr[cond] for arr in arrays))
+    temp1 = xp.asarray(f(*(arr[cond] for arr in arrays)))
 
     if f2 is None:
+        fillvalue = xp.asarray(fillvalue)
         dtype = xp.result_type(temp1.dtype, fillvalue.dtype)
         out = xp.full(cond.shape, fill_value=fillvalue, dtype=dtype)
     else:
         ncond = ~cond
-        temp2 = f2(*(arr[ncond] for arr in arrays))
+        temp2 = xp.asarray(f2(*(arr[ncond] for arr in arrays)))
         dtype = xp.result_type(temp1, temp2)
         out = xp.empty(cond.shape, dtype=dtype)
         out[ncond] = temp2
