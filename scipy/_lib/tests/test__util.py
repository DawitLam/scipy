--- conflicted
+++ resolved
@@ -7,14 +7,10 @@
 import numpy as np
 from numpy.testing import assert_equal, assert_
 import pytest
-<<<<<<< HEAD
-from pytest import raises as assert_raises, deprecated_call
+from pytest import raises as assert_raises
 import hypothesis.extra.numpy as npst
 from hypothesis import given, strategies
 from scipy.conftest import array_api_compatible
-=======
-from pytest import raises as assert_raises
->>>>>>> 63d3d845
 
 from scipy._lib._util import (_aligned_zeros, check_random_state, MapWrapper,
                               getfullargspec_no_self, FullArgSpec,
@@ -368,8 +364,7 @@
     @array_api_compatible
     @given(arrays=arrays, fillvalue=fillvalue, p=p)
     def test_basic(self, arrays, fillvalue, p, xp):
-        arrays = xp.asarray(arrays)
-        fillvalue = xp.asarray(fillvalue)
+        arrays = (xp.asarray(arrays),)
 
         def f(*args):
             return args[0]
@@ -377,20 +372,17 @@
         def f2(*args):
             return args[0] / 2
 
-        if arrays.ndim <= 1:
-            arrays = xp.expand_dims(arrays, axis=0)
 
         rng = np.random.default_rng(84268954369357456)
-        shape = arrays[0, ...].shape
+        shape = arrays[0].shape
         cond = xp.asarray(rng.random(size=shape) > p)
 
-        arrays_list = [arrays[i, ...] for i in range(arrays.shape[0])]
         res = _lazywhere(cond, arrays, f, fillvalue)  # `Array`s not iterable
-        ref = np.where(cond, f(*arrays_list),
+        ref = np.where(cond, f(*arrays),
                        # broadcast to follow sane type promotion rules
                        np.broadcast_to(fillvalue, shape))
         assert_equal(res, ref)
 
         res = _lazywhere(cond, arrays, f, f2=f2)
-        ref = np.where(cond, f(*arrays_list), f2(*arrays_list))
+        ref = np.where(cond, f(*arrays), f2(*arrays))
         assert_equal(res, ref)